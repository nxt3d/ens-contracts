--- conflicted
+++ resolved
@@ -21,6 +21,7 @@
 error LabelTooShort(string label);
 error LabelTooLong(string label);
 error IncorrectTargetOwner(address owner);
+error ZeroAddress();
 
 contract NameWrapper is
     Ownable,
@@ -261,13 +262,8 @@
         address wrappedOwner,
         uint96 _fuses,
         address resolver
-<<<<<<< HEAD
-    ) public override {
+    ) public override (INameWrapper, INameWrapperUpgrade) {
         (bytes32 labelhash, uint256 offset) = name.readLabel(0);
-=======
-    ) public override (INameWrapper, INameWrapperUpgrade) {
-        (bytes32 labelhash, uint offset) = name.readLabel(0);
->>>>>>> 70702314
         bytes32 parentNode = name.namehash(offset);
         bytes32 node = _makeNode(parentNode, labelhash);
 
@@ -372,18 +368,16 @@
         override
     {
 
-        require(
-             upgradeAddress != address(0),
-            "NameWrapper: upgradeAddress is the zero address"
-        );
+        if (upgradeAddress == address(0)){
+            revert ZeroAddress();
+        }
 
         bytes32 labelhash = keccak256(bytes(label));
         bytes32 node = _makeNode(ETH_NODE, labelhash);       
 
-        require(
-            isTokenOwnerOrApproved(node, msg.sender),
-            "NameWrapper: msg.sender is not the owner or approved"
-        );
+        if (!isTokenOwnerOrApproved(node, msg.sender)){
+            revert Unauthorised(node, msg.sender);
+        }
 
         INameWrapperUpgrade(upgradeAddress).wrapETH2LD(label, wrappedOwner, _fuses, resolver);
 
@@ -409,23 +403,19 @@
         address resolver
     ) public override{
 
-        require(
-             upgradeAddress != address(0),
-            "NameWrapper: upgradeAddress is the zero address"
-        );
+        if (upgradeAddress == address(0)){
+            revert ZeroAddress();
+        }
 
         (bytes32 labelhash, uint offset) = name.readLabel(0);
         bytes32 parentNode = name.namehash(offset);
         bytes32 node = _makeNode(parentNode, labelhash);
 
-        require(
-            isTokenOwnerOrApproved(node, msg.sender),
-            "NameWrapper: msg.sender is not the owner or approved"
-        );
+        if (!isTokenOwnerOrApproved(node, msg.sender)){
+            revert Unauthorised(node, msg.sender);
+        }
 
         INameWrapperUpgrade(upgradeAddress).wrap(name, wrappedOwner, _fuses, resolver);
-
-
 
         // burn token and fuse data
         _burn(uint256(node));
