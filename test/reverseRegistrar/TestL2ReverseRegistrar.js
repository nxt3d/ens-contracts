--- conflicted
+++ resolved
@@ -261,11 +261,6 @@
       const inceptionDate = block.timestamp
       const signature = await signers[0].signMessage(
         ethers.utils.arrayify(
-<<<<<<< HEAD
-          ethers.utils.solidityKeccak256(
-            ['bytes4', 'address', 'string', 'string', 'uint256'],
-            [funcId, account, 'url', 'http://ens.domains', inceptionDate],
-=======
           keccak256(
             ['bytes32', 'address', 'uint256', 'uint256'],
             [
@@ -277,7 +272,6 @@
               inceptionDate,
               coinType,
             ],
->>>>>>> a97255a8
           ),
         ),
       )
@@ -306,11 +300,6 @@
       const inceptionDate = block.timestamp
       const signature = await signers[0].signMessage(
         ethers.utils.arrayify(
-<<<<<<< HEAD
-          ethers.utils.solidityKeccak256(
-            ['bytes4', 'address', 'string', 'string', 'uint256'],
-            [funcId, account, 'url', 'http://ens.domains', inceptionDate],
-=======
           keccak256(
             ['bytes32', 'address', 'uint256'],
             [
@@ -321,7 +310,6 @@
               account,
               inceptionDate,
             ],
->>>>>>> a97255a8
           ),
         ),
       )
@@ -489,14 +477,6 @@
       const block = await ethers.provider.getBlock('latest')
       const inceptionDate = block.timestamp
 
-<<<<<<< HEAD
-      console.log('inceptionDate', inceptionDate)
-      const signature1 = await signers[0].signMessage(
-        ethers.utils.arrayify(
-          ethers.utils.solidityKeccak256(
-            ['bytes4', 'address', 'string', 'string', 'uint256'],
-            [funcId1, account, 'url', 'http://ens.domains', inceptionDate],
-=======
       const signature1 = await signers[0].signMessage(
         ethers.utils.arrayify(
           keccak256(
@@ -510,18 +490,12 @@
               inceptionDate,
               coinType,
             ],
->>>>>>> a97255a8
           ),
         ),
       )
 
       const signature2 = await signers[0].signMessage(
         ethers.utils.arrayify(
-<<<<<<< HEAD
-          ethers.utils.solidityKeccak256(
-            ['bytes4', 'address', 'string', 'uint256'],
-            [funcId2, account, 'hello.eth', inceptionDate],
-=======
           keccak256(
             ['bytes32', 'address', 'uint256', 'uint256'],
             [
@@ -530,7 +504,6 @@
               inceptionDate + 1,
               coinType,
             ],
->>>>>>> a97255a8
           ),
         ),
       )
@@ -539,18 +512,11 @@
         L2ReverseRegistrar.interface.encodeFunctionData(
           'setTextForAddrWithSignature',
           [account, 'url', 'http://ens.domains', inceptionDate, signature1],
-<<<<<<< HEAD
-=======
         ),
         L2ReverseRegistrar.interface.encodeFunctionData(
           'setNameForAddrWithSignature',
           [account, 'hello.eth', inceptionDate + 1, signature2],
->>>>>>> a97255a8
-        ),
-        // L2ReverseRegistrar.interface.encodeFunctionData(
-        //   'setNameForAddrWithSignature',
-        //   [account, 'hello.eth', inceptionDate, signature2],
-        // ),
+        ),
       ]
 
       await L2ReverseRegistrar.multicall(calls)
@@ -560,11 +526,6 @@
         'http://ens.domains',
       )
 
-<<<<<<< HEAD
-      const block2 = await ethers.provider.getBlock(tx.blockNumber)
-      console.log(block2.timestamp)
-
-=======
       assert.equal(await L2ReverseRegistrar.name(node), 'hello.eth')
     })
   })
@@ -573,7 +534,6 @@
       const node = await L2ReverseRegistrar.node(account)
       await L2ReverseRegistrar.setText('url', 'http://ens.domains')
       await L2ReverseRegistrar.setName('hello.eth')
->>>>>>> a97255a8
       assert.equal(
         await L2ReverseRegistrar.text(node, 'url'),
         'http://ens.domains',
